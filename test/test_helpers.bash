--- conflicted
+++ resolved
@@ -27,12 +27,13 @@
   cp -r "$BATS_TEST_DIRNAME/fixtures/dummy_plugin" "$location/plugins/$plugin_name"
 }
 
-<<<<<<< HEAD
+
 install_mock_legacy_plugin() {
   local plugin_name=$1
   local location="${2:-$ASDF_DIR}"
   cp -r "$BATS_TEST_DIRNAME/fixtures/dummy_legacy_plugin" "$location/plugins/$plugin_name"
-=======
+}
+
 install_mock_plugin_repo() {
   local plugin_name=$1
   local location="${BASE_DIR}/repo-${plugin_name}"
@@ -42,7 +43,6 @@
   git -C "${location}" config user.email "test@example.com"
   git -C "${location}" add -A
   git -C "${location}" commit -q -m 'asdf dummy plugin'
->>>>>>> 5003cbdc
 }
 
 install_mock_plugin_version() {
