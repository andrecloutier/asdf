// Package config provides a unified API for fetching asdf config. Either from
// the asdfrc file or environment variables.
package config

import (
	"context"
	"io/fs"
	"os"
<<<<<<< HEAD
=======
	"runtime"
>>>>>>> 3e8d0e54
	"strconv"
	"strings"

	"github.com/mitchellh/go-homedir"
	"github.com/sethvargo/go-envconfig"
	"gopkg.in/ini.v1"
)

const (
	forcePrependDefault                = false
	dataDirDefault                     = "~/.asdf"
	configFileDefault                  = "~/.asdfrc"
	defaultToolVersionsFilenameDefault = ".tool-versions"
	defaultPluginIndexURL              = "https://github.com/asdf-vm/asdf-plugins.git"
)

/* PluginRepoCheckDuration represents the remote plugin repo check duration
* (never or every N seconds). It's not clear to me how this should be
* represented in Golang so using a struct for maximum flexibility. */
type PluginRepoCheckDuration struct {
	Never bool
	Every int
}

var pluginRepoCheckDurationDefault = PluginRepoCheckDuration{Every: 60}

// Config is the primary value this package builds and returns
type Config struct {
	Home                        string
	ConfigFile                  string `env:"ASDF_CONFIG_FILE, overwrite"`
	DefaultToolVersionsFilename string `env:"ASDF_DEFAULT_TOOL_VERSIONS_FILENAME, overwrite"`
	// Unclear if this value will be needed with the golang implementation.
	// AsdfDir string
	DataDir      string `env:"ASDF_DATA_DIR, overwrite"`
	ForcePrepend bool
	// Field that stores the settings struct if it is loaded
	Settings       Settings
	PluginIndexURL string
}

// Settings is a struct that stores config values from the asdfrc file
type Settings struct {
	Loaded            bool
	Raw               *ini.Section
	LegacyVersionFile bool
	// I don't think this setting should be supported in the Golang implementation
	// UseReleaseCandidates bool
	AlwaysKeepDownload                bool
	PluginRepositoryLastCheckDuration PluginRepoCheckDuration
	DisablePluginShortNameRepository  bool
	Concurrency                       string
}

func defaultConfig(dataDir, configFile string) *Config {
	forcePrepend := forcePrependDefault
	forcePrependEnv := os.Getenv("ASDF_FORCE_PREPEND")
	if strings.ToLower(forcePrependEnv) == "yes" || (forcePrependEnv == "" && runtime.GOOS == "darwin") {
		forcePrepend = true
	}
	return &Config{
		ForcePrepend:                forcePrepend,
		DataDir:                     dataDir,
		ConfigFile:                  configFile,
		DefaultToolVersionsFilename: defaultToolVersionsFilenameDefault,
		PluginIndexURL:              defaultPluginIndexURL,
	}
}

func defaultSettings() *Settings {
	return &Settings{
		Loaded:                            false,
		Raw:                               nil,
		LegacyVersionFile:                 false,
		AlwaysKeepDownload:                false,
		PluginRepositoryLastCheckDuration: pluginRepoCheckDurationDefault,
		DisablePluginShortNameRepository:  false,
		Concurrency:                       getConcurrency("auto"),
	}
}

func newPluginRepoCheckDuration(checkDuration string) PluginRepoCheckDuration {
	if strings.ToLower(checkDuration) == "never" {
		return PluginRepoCheckDuration{Never: true}
	}

	every, err := strconv.Atoi(checkDuration)
	if err != nil {
		// if error parsing config use default value
		return pluginRepoCheckDurationDefault
	}

	return PluginRepoCheckDuration{Every: every}
}

// LoadConfig builds the Config struct from environment variables
func LoadConfig() (Config, error) {
	config, err := loadConfigEnv()
	if err != nil {
		return config, err
	}

	homeDir, err := os.UserHomeDir()
	if err != nil {
		return config, err
	}

	config.Home = homeDir

	return config, nil
}

// Methods on the Config struct that allow it to load and cache values from the
// Settings struct, which is loaded from file on disk and therefore somewhat
// "expensive".

// LegacyVersionFile loads the asdfrc if it isn't already loaded and fetches
// the legacy version file support flag
func (c *Config) LegacyVersionFile() (bool, error) {
	err := c.loadSettings()
	if err != nil {
		return false, err
	}

	return c.Settings.LegacyVersionFile, nil
}

// AlwaysKeepDownload loads the asdfrc if it isn't already loaded and fetches
// the keep downloads boolean flag
func (c *Config) AlwaysKeepDownload() (bool, error) {
	err := c.loadSettings()
	if err != nil {
		return false, err
	}

	return c.Settings.AlwaysKeepDownload, nil
}

// PluginRepositoryLastCheckDuration loads the asdfrc if it isn't already loaded
// and fetches the keep  boolean flag
func (c *Config) PluginRepositoryLastCheckDuration() (PluginRepoCheckDuration, error) {
	err := c.loadSettings()
	if err != nil {
		return newPluginRepoCheckDuration(""), err
	}

	return c.Settings.PluginRepositoryLastCheckDuration, nil
}

// DisablePluginShortNameRepository loads the asdfrc if it isn't already loaded
// and fetches the disable plugin short name repo flag
func (c *Config) DisablePluginShortNameRepository() (bool, error) {
	err := c.loadSettings()
	if err != nil {
		return false, err
	}

	return c.Settings.DisablePluginShortNameRepository, nil
}

// Concurrency returns concurrency setting from asdfrc file
func (c *Config) Concurrency() (string, error) {
	err := c.loadSettings()
	if err != nil {
		return getConcurrency("auto"), err
	}

	return c.Settings.Concurrency, nil
}

// GetHook returns a hook command from config if it is there
func (c *Config) GetHook(hook string) (string, error) {
	err := c.loadSettings()
	if err != nil {
		return "", err
	}

	if c.Settings.Raw != nil {
		return c.Settings.Raw.Key(hook).String(), nil
	}

	return "", nil
}

func (c *Config) loadSettings() error {
	if c.Settings.Loaded {
		return nil
	}

	settings, err := loadSettings(c.ConfigFile)

	c.Settings = settings

	if err != nil {
		_, ok := err.(*fs.PathError)
		if ok {
			return nil
		}

		return err
	}

	return nil
}

func loadConfigEnv() (Config, error) {
	dataDir, err := homedir.Expand(dataDirDefault)
	if err != nil {
		return Config{}, err
	}

	configFile, err := homedir.Expand(configFileDefault)
	if err != nil {
		return Config{}, err
	}

	config := defaultConfig(dataDir, configFile)

	context := context.Background()
	err = envconfig.Process(context, config)

	return *config, err
}

func loadSettings(asdfrcPath string) (Settings, error) {
	settings := defaultSettings()

	// asdfrc is effectively formatted as ini
	config, err := ini.Load(asdfrcPath)
	if err != nil {
		return *settings, err
	}

	mainConf := config.Section("")

	settings.Raw = mainConf

	settings.Loaded = true
	settings.PluginRepositoryLastCheckDuration = newPluginRepoCheckDuration(mainConf.Key("plugin_repository_last_check_duration").String())

	boolOverride(&settings.LegacyVersionFile, mainConf, "legacy_version_file")
	boolOverride(&settings.AlwaysKeepDownload, mainConf, "always_keep_download")
	boolOverride(&settings.DisablePluginShortNameRepository, mainConf, "disable_plugin_short_name_repository")

	concurrency := strings.ToLower(mainConf.Key("concurrency").String())
	if concurrency != "" {
		settings.Concurrency = getConcurrency(concurrency)
	}

	return *settings, nil
}

func boolOverride(field *bool, section *ini.Section, key string) {
	lcYesOrNo := strings.ToLower(section.Key(key).String())

	if lcYesOrNo == "yes" {
		*field = true
	}
	if lcYesOrNo == "no" {
		*field = false
	}
}

func getConcurrency(concurrency string) string {
	concurrencyFromEnv := strings.ToLower(os.Getenv("ASDF_CONCURRENCY"))
	if concurrencyFromEnv != "" {
		concurrency = concurrencyFromEnv
	}

	if concurrency == "auto" || concurrency == "" {
		return strconv.Itoa(runtime.NumCPU())
	}
	return concurrency
}<|MERGE_RESOLUTION|>--- conflicted
+++ resolved
@@ -6,10 +6,7 @@
 	"context"
 	"io/fs"
 	"os"
-<<<<<<< HEAD
-=======
 	"runtime"
->>>>>>> 3e8d0e54
 	"strconv"
 	"strings"
 
