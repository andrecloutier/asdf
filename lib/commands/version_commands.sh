--- conflicted
+++ resolved
@@ -11,13 +11,8 @@
   local versions=("$@")
 
   local file
-<<<<<<< HEAD
   if [ $cmd = "global" ]; then
     file=${ASDF_DEFAULT_TOOL_VERSIONS_FILENAME:-$HOME/.tool-versions}
-=======
-  if [ "$cmd" = "global" ]; then
-    file="$HOME/.tool-versions"
->>>>>>> 8abcceb8
   else
     file="$(pwd)/.tool-versions"
   fi
