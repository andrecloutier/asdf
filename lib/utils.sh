#!/usr/bin/env bash

# We shouldn't rely on the user's grep settings to be correct. If we set these
# here anytime asdf invokes grep it will be invoked with these options
# shellcheck disable=SC2034
GREP_OPTIONS="--color=never"
# shellcheck disable=SC2034
GREP_COLORS=

asdf_version() {
<<<<<<< HEAD
  # Move to the asdf repo, then report the current tag
  (
  cd "$(asdf_dir)" || exit
  git describe --tags
  )
=======
  cat "$(asdf_dir)/VERSION"
>>>>>>> 14d7ef50
}

asdf_dir() {
  if [ -z "$ASDF_DIR" ]; then
    local current_script_path=${BASH_SOURCE[0]}
    export ASDF_DIR
	ASDF_DIR=$(cd "$(dirname "$(dirname "$current_script_path")")" || exit; pwd)
  fi

  echo "$ASDF_DIR"
}

asdf_repository_url() {
  echo "https://github.com/asdf-vm/asdf-plugins.git"
}

get_install_path() {
  local plugin=$1
  local install_type=$2
  local version=$3
  mkdir -p "$(asdf_dir)/installs/${plugin}"

  if [ "$install_type" = "version" ]
  then
    echo "$(asdf_dir)"/installs/"${plugin}"/"${version}"
  else
    echo "$(asdf_dir)"/installs/"${plugin}"/"${install_type}"-"${version}"
  fi
}

list_installed_versions() {
  local plugin_name=$1
  local plugin_path
  plugin_path=$(get_plugin_path "$plugin_name")

  local plugin_installs_path
  plugin_installs_path=$(asdf_dir)/installs/${plugin_name}

  if [ -d "$plugin_installs_path" ]; then
	# shellcheck disable=SC2045
    for install in $(ls -d "${plugin_installs_path}"/*/ 2>/dev/null); do
		basename "$install"
    done
  fi
}

check_if_plugin_exists() {
  # Check if we have a non-empty argument
  if [ -z "${1}" ]; then
    display_error "No plugin given"
    exit 1
  fi

  if [ ! -d "$(asdf_dir)"/plugins/"$1" ]; then
    display_error "No such plugin"
    exit 1
  fi
}

check_if_version_exists() {
  local plugin_name=$1
  local version=$2

  check_if_plugin_exists "$plugin_name"

  local install_path
  install_path=$(find_install_path "$plugin_name" "$version")

  if [ "$version" != "system" ] && [ ! -d "$install_path" ]; then
    display_error "version $version is not installed for $plugin_name"
    exit 1
  fi
}

get_plugin_path() {
  echo "$(asdf_dir)"/plugins/"$1"
}

display_error() {
  echo >&2 "$1"
}

get_version_in_dir() {
  local plugin_name=$1
  local search_path=$2
  local legacy_filenames=$3

  local asdf_version
  asdf_version=$(parse_asdf_version_file "$search_path/.tool-versions" "$plugin_name")

  if [ -n "$asdf_version" ]; then
    echo "$asdf_version|$search_path/.tool-versions"
    return 0
  fi

  for filename in $legacy_filenames; do
    local legacy_version
	legacy_version=$(parse_legacy_version_file "$search_path/$filename" "$plugin_name")

    if [ -n "$legacy_version" ]; then
      echo "$legacy_version|$search_path/$filename"
      return 0
    fi
  done
}

find_version() {
  local plugin_name=$1
  local search_path=$2

  local version
  version=$(get_version_from_env "$plugin_name")
  if [ -n "$version" ]; then
      echo "$version"
      return 0
  fi

  local plugin_path
  plugin_path=$(get_plugin_path "$plugin_name")
  local legacy_config
  legacy_config=$(get_asdf_config_value "legacy_version_file")
  local legacy_list_filenames_script
  legacy_list_filenames_script="${plugin_path}/bin/list-legacy-filenames"
  local legacy_filenames=""

  if [ "$legacy_config" = "yes" ] && [ -f "$legacy_list_filenames_script" ]; then
    legacy_filenames=$(bash "$legacy_list_filenames_script")
  fi

  while [ "$search_path" != "/" ]; do
    version=$(get_version_in_dir "$plugin_name" "$search_path" "$legacy_filenames")
    if [ -n "$version" ]; then
      echo "$version"
      return 0
    fi
    search_path=$(dirname "$search_path")
  done

  get_version_in_dir "$plugin_name" "$HOME" "$legacy_filenames"
}

get_version_from_env () {
  local plugin_name=$1
  local upcase_name
  upcase_name=$(echo "$plugin_name" | tr '[:lower:]' '[:upper:]')
  local version_env_var="ASDF_${upcase_name}_VERSION"
  local version=${!version_env_var}
  echo "$version"
}

find_install_path() {
  local plugin_name=$1
  local version=$2

  # shellcheck disable=SC2162
  IFS=':' read -a version_info <<< "$version"

  if [ "$version" = "system" ]; then
    echo ""
  elif [ "${version_info[0]}" = "ref" ]; then
    local install_type="${version_info[0]}"
    local version="${version_info[1]}"
    get_install_path "$plugin_name" "$install_type" "$version"
  elif [ "${version_info[0]}" = "path" ]; then
    # This is for people who have the local source already compiled
    # Like those who work on the language, etc
    # We'll allow specifying path:/foo/bar/project in .tool-versions
    # And then use the binaries there
    local install_type="path"
    local version="path"
    echo "${version_info[1]}"
  else
    local install_type="version"
    local version="${version_info[0]}"
    get_install_path "$plugin_name" "$install_type" "$version"
  fi
}

get_executable_path() {
  local plugin_name=$1
  local version=$2
  local executable_path=$3

  check_if_version_exists "$plugin_name" "$version"

  if [ "$version" = "system" ]; then
    path=$(echo "$PATH" | sed -e "s|$ASDF_DIR/shims||g; s|::|:|g")
    cmd=$(basename "$executable_path")
    cmd_path=$(PATH=$path which "$cmd" 2>&1)
	# shellcheck disable=SC2181
    if [ $? -ne 0 ]; then
      return 1
    fi
    echo "$cmd_path"
  else
    local install_path
	install_path=$(find_install_path "$plugin_name" "$version")
    echo "${install_path}"/"${executable_path}"
  fi
}

parse_asdf_version_file() {
  local file_path=$1
  local plugin_name=$2

  if [ -f "$file_path" ]; then
    local version
	version=$(grep "${plugin_name} " "$file_path" | sed -e "s/^${plugin_name} //")
    if [ -n "$version" ]; then
      echo "$version"
      return 0
    fi
  fi
}

parse_legacy_version_file() {
  local file_path=$1
  local plugin_name=$2

  local plugin_path
  plugin_path=$(get_plugin_path "$plugin_name")
  local parse_legacy_script
  parse_legacy_script="${plugin_path}/bin/parse-legacy-file"

  if [ -f "$file_path" ]; then
    if [ -f "$parse_legacy_script" ]; then
      bash "$parse_legacy_script" "$file_path"
    else
      cat "$file_path"
    fi
  fi
}

get_preset_version_for() {
  local plugin_name=$1
  local search_path
  search_path=$(pwd)
  local version_and_path
  version_and_path=$(find_version "$plugin_name" "$search_path")
  local version
  version=$(cut -d '|' -f 1 <<< "$version_and_path");

  echo "$version"
}

get_asdf_config_value_from_file() {
  local config_path=$1
  local key=$2

  if [ ! -f "$config_path" ]; then
    return 0
  fi

  local result
  result=$(grep -E "^\s*$key\s*=" "$config_path" | awk -F '=' '{ gsub(/ /, "", $2); print $2 }')
  if [ -n "$result" ]; then
    echo "$result"
  fi
}

get_asdf_config_value() {
  local key=$1
  local config_path=${AZDF_CONFIG_FILE:-"$HOME/.asdfrc"}
  local default_config_path=${AZDF_CONFIG_DEFAULT_FILE:-"$(asdf_dir)/defaults"}

  local result
  result=$(get_asdf_config_value_from_file "$config_path" "$key")

  if [ -n "$result" ]; then
    echo "$result"
  else
    get_asdf_config_value_from_file "$default_config_path" "$key"
  fi
}

repository_needs_update() {
  local update_file_dir
  update_file_dir="$(asdf_dir)/tmp"
  local update_file_name
  update_file_name="repo-updated"
  # `find` outputs filename if it has not been modified in the last day
  local find_result
  find_result=$(find "$update_file_dir" -name "$update_file_name" -type f -mtime +1 -print)
  [ -n "$find_result" ]
}

initialize_or_update_repository() {
  local repository_url
  local repository_path

  repository_url=$(asdf_repository_url)
  repository_path=$(asdf_dir)/repository

  if [ ! -d "$repository_path" ]; then
    echo "initializing plugin repository..."
    git clone "$repository_url" "$repository_path"
  elif repository_needs_update; then
    echo "updating plugin repository..."
    (cd "$repository_path" && git fetch && git reset --hard origin/master)
  fi

  mkdir -p "$(asdf_dir)/tmp"
  touch "$(asdf_dir)/tmp/repo-updated"
}

get_plugin_source_url() {
  local plugin_name=$1
  local plugin_config

  plugin_config="$(asdf_dir)/repository/plugins/$plugin_name"


  if [ -f "$plugin_config" ]; then
    grep "repository" "$plugin_config" | awk -F'=' '{print $2}' | sed 's/ //'
  fi
}<|MERGE_RESOLUTION|>--- conflicted
+++ resolved
@@ -8,15 +8,7 @@
 GREP_COLORS=
 
 asdf_version() {
-<<<<<<< HEAD
-  # Move to the asdf repo, then report the current tag
-  (
-  cd "$(asdf_dir)" || exit
-  git describe --tags
-  )
-=======
   cat "$(asdf_dir)/VERSION"
->>>>>>> 14d7ef50
 }
 
 asdf_dir() {
